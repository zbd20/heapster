--- conflicted
+++ resolved
@@ -62,15 +62,10 @@
 		return monasca.CreateMonascaSink(&uri.Val)
 	case "opentsdb":
 		return opentsdb.CreateOpenTSDBSink(&uri.Val)
-<<<<<<< HEAD
-	case "elasticsearch":
-		return elasticsearch.NewElasticSearchSink(&uri.Val)
 	case "wavefront":
 		return wavefront.NewWavefrontSink(&uri.Val)
-=======
 	case "riemann":
 		return riemann.CreateRiemannSink(&uri.Val)
->>>>>>> 3a66e453
 	default:
 		return nil, fmt.Errorf("Sink not recognized: %s", uri.Key)
 	}
